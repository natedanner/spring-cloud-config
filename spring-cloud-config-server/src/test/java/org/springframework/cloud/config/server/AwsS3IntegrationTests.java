/*
 * Copyright 2013-2023 the original author or authors.
 *
 * Licensed under the Apache License, Version 2.0 (the "License");
 * you may not use this file except in compliance with the License.
 * You may obtain a copy of the License at
 *
 *      https://www.apache.org/licenses/LICENSE-2.0
 *
 * Unless required by applicable law or agreed to in writing, software
 * distributed under the License is distributed on an "AS IS" BASIS,
 * WITHOUT WARRANTIES OR CONDITIONS OF ANY KIND, either express or implied.
 * See the License for the specific language governing permissions and
 * limitations under the License.
 */

package org.springframework.cloud.config.server;

import java.io.IOException;

import org.json.JSONException;
import org.junit.jupiter.api.AfterAll;
import org.junit.jupiter.api.BeforeAll;
import org.junit.jupiter.api.Disabled;
import org.junit.jupiter.api.Test;
import org.testcontainers.containers.localstack.LocalStackContainer;
import org.testcontainers.junit.jupiter.Container;
import org.testcontainers.junit.jupiter.Testcontainers;
import org.testcontainers.utility.DockerImageName;
import software.amazon.awssdk.core.sync.RequestBody;
import software.amazon.awssdk.services.s3.S3Client;

import org.springframework.boot.SpringApplication;
import org.springframework.boot.web.client.RestTemplateBuilder;
import org.springframework.cloud.config.environment.Environment;
import org.springframework.cloud.config.server.test.TestConfigServerApplication;
import org.springframework.context.ConfigurableApplicationContext;
import org.springframework.test.util.TestSocketUtils;
import org.springframework.web.client.RestTemplate;

import static org.assertj.core.api.Assertions.assertThat;

/**
 * @author Ryan Baxter
 */
@Testcontainers
public class AwsS3IntegrationTests {

	private static final int configServerPort = TestSocketUtils.findAvailableTcpPort();

	private static S3Client s3Client;

	private static ConfigurableApplicationContext server;

	@Container
	static LocalStackContainer localstack = new LocalStackContainer(
			DockerImageName.parse("localstack/localstack:1.3.1")).withServices(LocalStackContainer.Service.S3);

	@BeforeAll
	public static void startConfigServer() throws IOException, InterruptedException, JSONException {
<<<<<<< HEAD
		server = SpringApplication.run(new Class[] { TestConfigServerApplication.class },
				new String[] { "--spring.config.name=server", "--spring.profiles.active=awss3",
						"--server.port=" + configServerPort,
=======
		server = SpringApplication.run(
				new Class[] { TestConfigServerApplication.class, ContextResourceLoaderConfiguration.class,
						CredentialsProvider.class },
				new String[] { "--spring.config.name=server", "--spring.profiles.active=awss3",
						"--spring.main.allow-bean-definition-overriding=true", "--server.port=" + configServerPort,
>>>>>>> 3f63b43b
						"--spring.cloud.config.server.awss3.endpoint="
								+ localstack.getEndpointOverride(LocalStackContainer.Service.S3).toString(),
						"--spring.cloud.config.server.awss3.bucket=test-bucket",
						"--spring.cloud.config.server.awss3.region=" + localstack.getRegion(),
						"--spring.cloud.aws.endpoint="
								+ localstack.getEndpointOverride(LocalStackContainer.Service.S3).toString(),
						"--spring.cloud.aws.credentials.access-key=" + localstack.getAccessKey(),
						"--spring.cloud.aws.credentials.secret-key=" + localstack.getSecretKey(),
						"--spring.cloud.aws.region.static=" + localstack.getRegion() });

		if (server.containsBean(S3Client.class.getName())) {
			s3Client = server.getBean(S3Client.class);
			s3Client.createBucket((request) -> request.bucket("test-bucket"));
			s3Client.putObject((request) -> request.bucket("test-bucket").key("data.txt"),
					RequestBody.fromString("this is a test"));
			s3Client.putObject((request) -> request.bucket("test-bucket").key("main/data.txt"),
					RequestBody.fromString("this is a test in main"));
			s3Client.putObject((request) -> request.bucket("test-bucket").key("application.properties"),
					RequestBody.fromString("foo=1"));
		}

	}

	@Test
	@Disabled
	// TODO uncomment when we have an RC or GA release of Spring Cloud AWS with this fix
	// https://github.com/awspring/spring-cloud-aws/pull/652
	public void context() throws IOException {
		RestTemplate rest = new RestTemplateBuilder().build();
		String configServerUrl = "http://localhost:" + configServerPort;
		Environment env = rest.getForObject(configServerUrl + "/application/default", Environment.class);
		assertThat(env.getPropertySources().get(0).getSource().get("foo")).isEqualTo("1");
		assertThat(rest.getForObject(configServerUrl + "/application/default/main/data.txt", String.class))
				.isEqualTo("this is a test in main");
		assertThat(rest.getForObject(configServerUrl + "/application/default/data.txt?useDefaultLabel", String.class))
				.isEqualTo("this is a test");
	}

	@AfterAll
	public static void after() {
		server.close();
	}
<<<<<<< HEAD
=======

	@Configuration
	static class CredentialsProvider {

		// Override the bean from spring cloud aws to provide our own credentials for
		// localstack
		@Bean("io.awspring.cloud.core.credentials.CredentialsProviderFactoryBean.BEAN_NAME")
		public AWSCredentialsProvider provider() {
			return new AWSStaticCredentialsProvider(
					new BasicAWSCredentials(localstack.getAccessKey(), localstack.getSecretKey()));
		}

	}
>>>>>>> 3f63b43b

}<|MERGE_RESOLUTION|>--- conflicted
+++ resolved
@@ -58,17 +58,9 @@
 
 	@BeforeAll
 	public static void startConfigServer() throws IOException, InterruptedException, JSONException {
-<<<<<<< HEAD
 		server = SpringApplication.run(new Class[] { TestConfigServerApplication.class },
 				new String[] { "--spring.config.name=server", "--spring.profiles.active=awss3",
 						"--server.port=" + configServerPort,
-=======
-		server = SpringApplication.run(
-				new Class[] { TestConfigServerApplication.class, ContextResourceLoaderConfiguration.class,
-						CredentialsProvider.class },
-				new String[] { "--spring.config.name=server", "--spring.profiles.active=awss3",
-						"--spring.main.allow-bean-definition-overriding=true", "--server.port=" + configServerPort,
->>>>>>> 3f63b43b
 						"--spring.cloud.config.server.awss3.endpoint="
 								+ localstack.getEndpointOverride(LocalStackContainer.Service.S3).toString(),
 						"--spring.cloud.config.server.awss3.bucket=test-bucket",
@@ -111,21 +103,4 @@
 	public static void after() {
 		server.close();
 	}
-<<<<<<< HEAD
-=======
-
-	@Configuration
-	static class CredentialsProvider {
-
-		// Override the bean from spring cloud aws to provide our own credentials for
-		// localstack
-		@Bean("io.awspring.cloud.core.credentials.CredentialsProviderFactoryBean.BEAN_NAME")
-		public AWSCredentialsProvider provider() {
-			return new AWSStaticCredentialsProvider(
-					new BasicAWSCredentials(localstack.getAccessKey(), localstack.getSecretKey()));
-		}
-
-	}
->>>>>>> 3f63b43b
-
 }