--- conflicted
+++ resolved
@@ -29,17 +29,7 @@
 
 public class FileBasedSshSessionFactory extends SshdSessionFactory {
 
-<<<<<<< HEAD
-	private static final String STRICT_HOST_KEY_CHECKING = "StrictHostKeyChecking";
-
-	private static final String YES_OPTION = "yes";
-
-	private static final String NO_OPTION = "no";
-
 	private final Map<String, JGitEnvironmentProperties> sshKeysByHostname;
-=======
-	private final JGitEnvironmentProperties sshUriProperties;
->>>>>>> dd6371b6
 
 	public FileBasedSshSessionFactory(Map<String, JGitEnvironmentProperties> sshKeysByHostname) {
 		this.sshKeysByHostname = sshKeysByHostname;
@@ -54,18 +44,13 @@
 			public HostEntry lookup(@NonNull String hostName, int port, String userName) {
 				HostEntry hostEntry = super.lookup(hostName, port, userName);
 
-<<<<<<< HEAD
 				JGitEnvironmentProperties sshProperties = sshKeysByHostname.get(hostName);
 				if (sshProperties == null) {
 					return hostEntry;
 				}
 
-				hostEntry.setValue(STRICT_HOST_KEY_CHECKING,
-						sshProperties.isStrictHostKeyChecking() ? YES_OPTION : NO_OPTION);
-=======
 				hostEntry.setValue(SshConstants.STRICT_HOST_KEY_CHECKING,
-						sshUriProperties.isStrictHostKeyChecking() ? SshConstants.YES : SshConstants.NO);
->>>>>>> dd6371b6
+						sshProperties.isStrictHostKeyChecking() ? SshConstants.YES : SshConstants.NO);
 
 				return hostEntry;
 			}
