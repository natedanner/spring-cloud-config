/*
 * Copyright 2018-2019 the original author or authors.
 *
 * Licensed under the Apache License, Version 2.0 (the "License");
 * you may not use this file except in compliance with the License.
 * You may obtain a copy of the License at
 *
 *      https://www.apache.org/licenses/LICENSE-2.0
 *
 * Unless required by applicable law or agreed to in writing, software
 * distributed under the License is distributed on an "AS IS" BASIS,
 * WITHOUT WARRANTIES OR CONDITIONS OF ANY KIND, either express or implied.
 * See the License for the specific language governing permissions and
 * limitations under the License.
 */

package org.springframework.cloud.config.server.ssh;

import java.util.Map;

import org.eclipse.jgit.api.TransportConfigCallback;
import org.eclipse.jgit.transport.SshTransport;
import org.eclipse.jgit.transport.Transport;

import org.springframework.cloud.config.server.environment.JGitEnvironmentProperties;
import org.springframework.cloud.config.server.environment.MultipleJGitEnvironmentProperties;

/**
 * Configure JGit transport command to use a default SSH session factory based on local
 * machines SSH config. Allow strict host key checking to be set.
 *
 * @author Dylan Roberts
 */
public class FileBasedSshTransportConfigCallback implements TransportConfigCallback {

	private final MultipleJGitEnvironmentProperties sshUriProperties;

	private final FileBasedSshSessionFactory sshdSessionFactory;

	public FileBasedSshTransportConfigCallback(MultipleJGitEnvironmentProperties sshUriProperties) {
		this.sshUriProperties = sshUriProperties;
		Map<String, JGitEnvironmentProperties> sshKeysByHostname = new SshUriPropertyProcessor(this.sshUriProperties)
				.getSshKeysByHostname();
		if (sshKeysByHostname.isEmpty()) {
			this.sshdSessionFactory = null;
		}
		else {
			this.sshdSessionFactory = new FileBasedSshSessionFactory(sshUriProperties);
		}

	}

	public MultipleJGitEnvironmentProperties getSshUriProperties() {
		return this.sshUriProperties;
	}

	@Override
	public void configure(Transport transport) {
<<<<<<< HEAD
		if (transport instanceof SshTransport) {
			((SshTransport) transport).setSshSessionFactory(new FileBasedSshSessionFactory(
					new SshUriPropertyProcessor(this.sshUriProperties).getSshKeysByHostname()));
=======
		if (this.sshdSessionFactory != null && transport instanceof SshTransport) {
			((SshTransport) transport).setSshSessionFactory(this.sshdSessionFactory);
>>>>>>> e9c85708
		}
	}

}<|MERGE_RESOLUTION|>--- conflicted
+++ resolved
@@ -45,7 +45,7 @@
 			this.sshdSessionFactory = null;
 		}
 		else {
-			this.sshdSessionFactory = new FileBasedSshSessionFactory(sshUriProperties);
+			this.sshdSessionFactory = new FileBasedSshSessionFactory(sshKeysByHostname);
 		}
 
 	}
@@ -56,14 +56,8 @@
 
 	@Override
 	public void configure(Transport transport) {
-<<<<<<< HEAD
-		if (transport instanceof SshTransport) {
-			((SshTransport) transport).setSshSessionFactory(new FileBasedSshSessionFactory(
-					new SshUriPropertyProcessor(this.sshUriProperties).getSshKeysByHostname()));
-=======
 		if (this.sshdSessionFactory != null && transport instanceof SshTransport) {
 			((SshTransport) transport).setSshSessionFactory(this.sshdSessionFactory);
->>>>>>> e9c85708
 		}
 	}
 
