--- conflicted
+++ resolved
@@ -18,14 +18,10 @@
 
 import java.io.IOException;
 import java.io.InputStream;
-<<<<<<< HEAD
-=======
 import java.util.ArrayList;
->>>>>>> f59f8b58
 import java.util.Arrays;
 import java.util.List;
 import java.util.Properties;
-import java.util.stream.Collectors;
 
 import software.amazon.awssdk.core.ResponseInputStream;
 import software.amazon.awssdk.services.s3.S3Client;
@@ -77,19 +73,11 @@
 
 	@Override
 	public Environment findOne(String specifiedApplication, String specifiedProfiles, String specifiedLabel) {
-<<<<<<< HEAD
-		final String application = !StringUtils.hasText(specifiedApplication)
-				? serverProperties.getDefaultApplicationName() : specifiedApplication;
-		final String profiles = !StringUtils.hasText(specifiedProfiles) ? serverProperties.getDefaultProfile()
-				: specifiedProfiles;
-		final String label = !StringUtils.hasText(specifiedLabel) ? serverProperties.getDefaultLabel() : specifiedLabel;
-=======
 		final String application = ObjectUtils.isEmpty(specifiedApplication)
 				? serverProperties.getDefaultApplicationName() : specifiedApplication;
 		final String profiles = ObjectUtils.isEmpty(specifiedProfiles) ? serverProperties.getDefaultProfile()
 				: specifiedProfiles;
 		final String label = ObjectUtils.isEmpty(specifiedLabel) ? serverProperties.getDefaultLabel() : specifiedLabel;
->>>>>>> f59f8b58
 
 		String[] profileArray = parseProfiles(profiles);
 		List<String> apps = Arrays.asList(StringUtils.commaDelimitedListToStringArray(application.replace(" ", "")));
@@ -115,18 +103,6 @@
 		return environment;
 	}
 
-<<<<<<< HEAD
-	private String[] parseProfiles(String profiles) {
-		if (ObjectUtils.isEmpty(profiles)) {
-			return new String[] { "" };
-		}
-		List<String> parsedProfiles = Arrays.stream(profiles.split(","))
-				.collect(Collectors.collectingAndThen(Collectors.toList(), p -> {
-					p.add("");
-					return p;
-				}));
-		return parsedProfiles.toArray(new String[0]);
-=======
 	private void addPropertySource(Environment environment, String app, String profile, String label) {
 		S3ConfigFile s3ConfigFile = getS3ConfigFile(app, profile, label);
 		if (s3ConfigFile != null) {
@@ -145,7 +121,6 @@
 	private String[] parseProfiles(String profiles) {
 
 		return StringUtils.commaDelimitedListToStringArray(profiles);
->>>>>>> f59f8b58
 	}
 
 	private S3ConfigFile getS3ConfigFile(String application, String profile, String label) {
