/*
 * Copyright 2013-2019 the original author or authors.
 *
 * Licensed under the Apache License, Version 2.0 (the "License");
 * you may not use this file except in compliance with the License.
 * You may obtain a copy of the License at
 *
 *      https://www.apache.org/licenses/LICENSE-2.0
 *
 * Unless required by applicable law or agreed to in writing, software
 * distributed under the License is distributed on an "AS IS" BASIS,
 * WITHOUT WARRANTIES OR CONDITIONS OF ANY KIND, either express or implied.
 * See the License for the specific language governing permissions and
 * limitations under the License.
 */

package org.springframework.cloud.config.server.environment;

import java.io.IOException;
import java.io.InputStream;
import java.util.Properties;

import software.amazon.awssdk.core.ResponseInputStream;
import software.amazon.awssdk.services.s3.S3Client;
import software.amazon.awssdk.services.s3.model.GetObjectRequest;
import software.amazon.awssdk.services.s3.model.GetObjectResponse;

import org.springframework.beans.factory.config.YamlPropertiesFactoryBean;
import org.springframework.cloud.config.environment.Environment;
import org.springframework.cloud.config.environment.PropertySource;
import org.springframework.cloud.config.server.config.ConfigServerProperties;
import org.springframework.core.Ordered;
import org.springframework.core.io.InputStreamResource;
import org.springframework.util.StringUtils;

/**
 * @author Clay McCoy
 * @author Scott Frederick
 */
public class AwsS3EnvironmentRepository implements EnvironmentRepository, Ordered, SearchPathLocator {

	private static final String AWS_S3_RESOURCE_SCHEME = "s3://";

	private static final String PATH_SEPARATOR = "/";

	private final S3Client s3Client;

	private final String bucketName;

	private final ConfigServerProperties serverProperties;

	protected int order = Ordered.LOWEST_PRECEDENCE;

	public AwsS3EnvironmentRepository(S3Client s3Client, String bucketName, ConfigServerProperties server) {
		this.s3Client = s3Client;
		this.bucketName = bucketName;
		this.serverProperties = server;
	}

	@Override
	public int getOrder() {
		return this.order;
	}

	public void setOrder(int order) {
		this.order = order;
	}

	@Override
	public Environment findOne(String specifiedApplication, String specifiedProfiles, String specifiedLabel) {
		final String application = !StringUtils.hasText(specifiedApplication)
				? serverProperties.getDefaultApplicationName() : specifiedApplication;
		final String profiles = !StringUtils.hasText(specifiedProfiles) ? serverProperties.getDefaultProfile()
				: specifiedProfiles;
		final String label = !StringUtils.hasText(specifiedLabel) ? serverProperties.getDefaultLabel() : specifiedLabel;

		String[] profileArray = parseProfiles(profiles);
		String[] apps = new String[] { application };
		if (application != null) {
			apps = StringUtils.commaDelimitedListToStringArray(application.replace(" ", ""));
		}

		final Environment environment = new Environment(application, profileArray);
		environment.setLabel(label);

		for (String profile : profileArray) {
			for (String app : apps) {
				S3ConfigFile s3ConfigFile = getS3ConfigFile(app, profile, label);
				if (s3ConfigFile != null) {
					environment.setVersion(s3ConfigFile.getVersion());

					final Properties config = s3ConfigFile.read();
					config.putAll(serverProperties.getOverrides());
					StringBuilder propertySourceName = new StringBuilder().append("s3:").append(app);
					if (profile != null) {
						propertySourceName.append("-").append(profile);
					}
					environment.add(new PropertySource(propertySourceName.toString(), config));
				}
			}
		}

		return environment;
	}

	private String[] parseProfiles(String profiles) {
		if (profiles.equals(serverProperties.getDefaultProfile())) {
			return new String[] { profiles, null };
		}
		return StringUtils.commaDelimitedListToStringArray(profiles);
	}

	private S3ConfigFile getS3ConfigFile(String application, String profile, String label) {
		String objectKeyPrefix = buildObjectKeyPrefix(application, profile, label);

		return getS3ConfigFile(objectKeyPrefix);
	}

	private String buildObjectKeyPrefix(String application, String profile, String label) {
		StringBuilder objectKeyPrefix = new StringBuilder();
		if (!StringUtils.isEmpty(label)) {
			objectKeyPrefix.append(label).append(PATH_SEPARATOR);
		}
		objectKeyPrefix.append(application);
		if (!StringUtils.isEmpty(profile)) {
			objectKeyPrefix.append("-").append(profile);
		}
		return objectKeyPrefix.toString();
	}

	private S3ConfigFile getS3ConfigFile(String keyPrefix) {
		try {
<<<<<<< HEAD
			final ResponseInputStream<GetObjectResponse> responseInputStream = s3Client
					.getObject(GetObjectRequest.builder().bucket(bucketName).key(keyPrefix + ".properties").build());
			return new PropertyS3ConfigFile(responseInputStream.response().versionId(), responseInputStream);
		}
		catch (Exception eProperties) {
			try {
				final ResponseInputStream<GetObjectResponse> responseInputStream = s3Client
						.getObject(GetObjectRequest.builder().bucket(bucketName).key(keyPrefix + ".yml").build());
				return new YamlS3ConfigFile(responseInputStream.response().versionId(), responseInputStream);
			}
			catch (Exception eYaml) {
				try {
					final ResponseInputStream<GetObjectResponse> responseInputStream = s3Client
							.getObject(GetObjectRequest.builder().bucket(bucketName).key(keyPrefix + ".json").build());
					return new JsonS3ConfigFile(responseInputStream.response().versionId(), responseInputStream);
=======
			final S3Object properties = getObject(s3ObjectIdBuilder, keyPrefix + ".properties");
			return new PropertyS3ConfigFile(properties.getObjectMetadata().getVersionId(),
					properties.getObjectContent());
		}
		catch (Exception eProperties) {
			try {
				final S3Object yaml = getObject(s3ObjectIdBuilder, keyPrefix + ".yaml");
				return new YamlS3ConfigFile(yaml.getObjectMetadata().getVersionId(), yaml.getObjectContent());
			}
			catch (Exception eYaml) {
				try {
					final S3Object json = getObject(s3ObjectIdBuilder, keyPrefix + ".yml");
					return new YamlS3ConfigFile(json.getObjectMetadata().getVersionId(), json.getObjectContent());
>>>>>>> a0b76c1c
				}
				catch (Exception eYml) {
					try {
						final S3Object json = getObject(s3ObjectIdBuilder, keyPrefix + ".json");
						return new JsonS3ConfigFile(json.getObjectMetadata().getVersionId(), json.getObjectContent());
					}
					catch (Exception eJson) {
						return null;
					}
				}
			}
		}
	}

	private S3Object getObject(S3ObjectIdBuilder s3ObjectIdBuilder, String key) throws Exception {
		return s3Client.getObject(new GetObjectRequest(s3ObjectIdBuilder.withKey(key).build()));
	}

	@Override
	public Locations getLocations(String application, String profiles, String label) {
		String baseLocation = AWS_S3_RESOURCE_SCHEME + bucketName + PATH_SEPARATOR + application;

		return new Locations(application, profiles, label, null, new String[] { baseLocation });
	}

}

abstract class S3ConfigFile {

	private final String version;

	protected S3ConfigFile(String version) {
		this.version = version;
	}

	String getVersion() {
		return version;
	}

	abstract Properties read();

}

class PropertyS3ConfigFile extends S3ConfigFile {

	final InputStream inputStream;

	PropertyS3ConfigFile(String version, InputStream inputStream) {
		super(version);
		this.inputStream = inputStream;
	}

	@Override
	public Properties read() {
		Properties props = new Properties();
		try (InputStream in = inputStream) {
			props.load(in);
		}
		catch (IOException e) {
			throw new IllegalStateException("Cannot load environment", e);
		}
		return props;
	}

}

class YamlS3ConfigFile extends S3ConfigFile {

	final InputStream inputStream;

	YamlS3ConfigFile(String version, InputStream inputStream) {
		super(version);
		this.inputStream = inputStream;
	}

	@Override
	public Properties read() {
		final YamlPropertiesFactoryBean yaml = new YamlPropertiesFactoryBean();
		try (InputStream in = inputStream) {
			yaml.setResources(new InputStreamResource(in));
			return yaml.getObject();
		}
		catch (IOException e) {
			throw new IllegalStateException("Cannot load environment", e);
		}
	}

}

class JsonS3ConfigFile extends YamlS3ConfigFile {

	// YAML is a superset of JSON, which means you can parse JSON with a YAML parser

	JsonS3ConfigFile(String version, InputStream inputStream) {
		super(version, inputStream);
	}

}<|MERGE_RESOLUTION|>--- conflicted
+++ resolved
@@ -130,42 +130,24 @@
 
 	private S3ConfigFile getS3ConfigFile(String keyPrefix) {
 		try {
-<<<<<<< HEAD
-			final ResponseInputStream<GetObjectResponse> responseInputStream = s3Client
-					.getObject(GetObjectRequest.builder().bucket(bucketName).key(keyPrefix + ".properties").build());
+			final ResponseInputStream<GetObjectResponse> responseInputStream = getObject(keyPrefix + ".properties");
 			return new PropertyS3ConfigFile(responseInputStream.response().versionId(), responseInputStream);
 		}
 		catch (Exception eProperties) {
 			try {
-				final ResponseInputStream<GetObjectResponse> responseInputStream = s3Client
-						.getObject(GetObjectRequest.builder().bucket(bucketName).key(keyPrefix + ".yml").build());
+				final ResponseInputStream<GetObjectResponse> responseInputStream = getObject(keyPrefix + ".yml");
 				return new YamlS3ConfigFile(responseInputStream.response().versionId(), responseInputStream);
 			}
-			catch (Exception eYaml) {
+			catch (Exception eYml) {
 				try {
-					final ResponseInputStream<GetObjectResponse> responseInputStream = s3Client
-							.getObject(GetObjectRequest.builder().bucket(bucketName).key(keyPrefix + ".json").build());
-					return new JsonS3ConfigFile(responseInputStream.response().versionId(), responseInputStream);
-=======
-			final S3Object properties = getObject(s3ObjectIdBuilder, keyPrefix + ".properties");
-			return new PropertyS3ConfigFile(properties.getObjectMetadata().getVersionId(),
-					properties.getObjectContent());
-		}
-		catch (Exception eProperties) {
-			try {
-				final S3Object yaml = getObject(s3ObjectIdBuilder, keyPrefix + ".yaml");
-				return new YamlS3ConfigFile(yaml.getObjectMetadata().getVersionId(), yaml.getObjectContent());
-			}
-			catch (Exception eYaml) {
-				try {
-					final S3Object json = getObject(s3ObjectIdBuilder, keyPrefix + ".yml");
-					return new YamlS3ConfigFile(json.getObjectMetadata().getVersionId(), json.getObjectContent());
->>>>>>> a0b76c1c
+					final ResponseInputStream<GetObjectResponse> responseInputStream = getObject(keyPrefix + ".yaml");
+					return new YamlS3ConfigFile(responseInputStream.response().versionId(), responseInputStream);
 				}
-				catch (Exception eYml) {
+				catch (Exception eYaml) {
 					try {
-						final S3Object json = getObject(s3ObjectIdBuilder, keyPrefix + ".json");
-						return new JsonS3ConfigFile(json.getObjectMetadata().getVersionId(), json.getObjectContent());
+						final ResponseInputStream<GetObjectResponse> responseInputStream = getObject(
+								keyPrefix + ".json");
+						return new JsonS3ConfigFile(responseInputStream.response().versionId(), responseInputStream);
 					}
 					catch (Exception eJson) {
 						return null;
@@ -175,8 +157,8 @@
 		}
 	}
 
-	private S3Object getObject(S3ObjectIdBuilder s3ObjectIdBuilder, String key) throws Exception {
-		return s3Client.getObject(new GetObjectRequest(s3ObjectIdBuilder.withKey(key).build()));
+	private ResponseInputStream<GetObjectResponse> getObject(String key) throws Exception {
+		return s3Client.getObject(GetObjectRequest.builder().bucket(bucketName).key(key).build());
 	}
 
 	@Override
